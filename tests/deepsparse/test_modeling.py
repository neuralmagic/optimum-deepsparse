--- conflicted
+++ resolved
@@ -24,7 +24,6 @@
 from transformers.onnx.utils import get_preprocessor
 
 import deepsparse
-<<<<<<< HEAD
 from optimum.deepsparse import (
     DeepSparseModelForAudioClassification,
     DeepSparseModelForFeatureExtraction,
@@ -34,9 +33,6 @@
     DeepSparseModelForSequenceClassification,
     DeepSparseModelForTokenClassification,
 )
-=======
-from optimum.deepsparse import DeepSparseModelForImageClassification, DeepSparseModelForSequenceClassification, DeepSparseModelForTokenClassification
->>>>>>> 0a4ababa
 from optimum.utils import (
     logging,
 )
@@ -266,7 +262,6 @@
         # compare model output class
         self.assertGreaterEqual(outputs[0]["score"], 0.0)
         self.assertTrue(isinstance(outputs[0]["label"], str))
-<<<<<<< HEAD
 
 
 class DeepSparseModelForAudioClassificationIntegrationTest(unittest.TestCase):
@@ -689,9 +684,6 @@
         # Compare model output class
         self.assertTrue(all(all(isinstance(item, float) for item in row) for row in outputs[0]))
 
-=======
-        
->>>>>>> 0a4ababa
 
 class DeepSparseModelForTokenClassificationIntegrationTest(unittest.TestCase):
     SUPPORTED_ARCHITECTURES = [
@@ -732,21 +724,12 @@
 
         model_info = self.ARCH_MODEL_MAP[model_arch] if model_arch in self.ARCH_MODEL_MAP else MODEL_DICT[model_arch]
         model_id = model_info.model_id
-<<<<<<< HEAD
         # onnx_model = self.MODEL_CLASS.from_pretrained(self.onnx_model_dirs[model_arch])
         onnx_model = self.MODEL_CLASS.from_pretrained(
             model_id,
             export=True,
             # input_shapes=input_shapes
         )
-=======
-        input_shapes = model_info.input_shapes
-        padding_kwargs = model_info.padding_kwargs
-        # onnx_model = self.MODEL_CLASS.from_pretrained(self.onnx_model_dirs[model_arch])
-        onnx_model = self.MODEL_CLASS.from_pretrained(model_id, export=True, 
-                                                      # input_shapes=input_shapes
-                                                     )
->>>>>>> 0a4ababa
 
         self.assertIsInstance(onnx_model.config, PretrainedConfig)
 
@@ -757,11 +740,7 @@
         text = "This is a sample output"
         tokens = tokenizer(text, return_tensors="pt")
         with torch.no_grad():
-<<<<<<< HEAD
-            transformers_model(**tokens)
-=======
             transformers_outputs = transformers_model(**tokens)
->>>>>>> 0a4ababa
 
         for input_type in ["pt", "np"]:
             tokens = tokenizer(text, return_tensors=input_type)
@@ -784,21 +763,12 @@
 
         model_info = self.ARCH_MODEL_MAP[model_arch] if model_arch in self.ARCH_MODEL_MAP else MODEL_DICT[model_arch]
         model_id = model_info.model_id
-<<<<<<< HEAD
 
         onnx_model = self.MODEL_CLASS.from_pretrained(
             model_id,
             export=True,
             # input_shapes=input_shapes
         )
-=======
-        input_shapes = model_info.input_shapes
-        padding_kwargs = model_info.padding_kwargs
-
-        onnx_model = self.MODEL_CLASS.from_pretrained(model_id, export=True,
-                                                      # input_shapes=input_shapes
-                                                     )
->>>>>>> 0a4ababa
         tokenizer = get_preprocessor(model_id)
         pipe = pipeline("token-classification", model=onnx_model, tokenizer=tokenizer)
         text = "Norway is beautiful and has great hotels."
