--- conflicted
+++ resolved
@@ -286,24 +286,6 @@
         return SequenceClassifierOutput(logits=logits)
 
 
-<<<<<<< HEAD
-AUDIO_CLASSIFICATION_EXAMPLE = r"""
-    Example using `transformers.pipelines`:
-
-    ```python
-    >>> from transformers import {processor_class}, pipeline
-    >>> from optimum.deepsparse import {model_class}
-     >>> from datasets import load_dataset, Audio
-    >>> processor = {processor_class}.from_pretrained("{checkpoint}")
-    >>> model = {model_class}.from_pretrained("{checkpoint}")
-    >>> audio_classifier = pipeline("audio-classification", model=model, feature_extractor=processor)
-
-    >>> dataset = load_dataset("PolyAI/minds14", name="en-US", split="train")
-    >>> dataset = dataset.cast_column("audio", Audio(sampling_rate=16000))
-    >>> sampling_rate = dataset.features["audio"].sampling_rate
-    >>> audio_file = dataset[0]["audio"]["path"]
-    >>> pred = audio_classifier(audio_file)
-=======
 SEMANTIC_SEGMENTATION_EXAMPLE = r"""
     Example of semantic segmentation using `transformers.pipelines`:
     ```python
@@ -315,168 +297,12 @@
     >>> pipe = pipeline("semantic-segmentation", model=model, feature_extractor=preprocessor)
     >>> url = "http://images.cocodataset.org/val2017/000000039769.jpg"
     >>> outputs = pipe(url)
->>>>>>> e2e8e4c5
     ```
 """
 
 
 @add_start_docstrings(
     """
-<<<<<<< HEAD
-    DeepSparse Model with a audio classification
-    """,
-    MODEL_START_DOCSTRING,
-)
-class DeepSparseModelForAudioClassification(DeepSparseModel):
-    auto_model_class = AutoModelForAudioClassification
-
-    @add_start_docstrings_to_model_forward(
-        TEXT_INPUTS_DOCSTRING.format("batch_size, sequence_length")
-        + AUDIO_CLASSIFICATION_EXAMPLE.format(
-            processor_class=_FEATURE_EXTRACTOR_FOR_DOC,
-            model_class="DeepSparseModelForAudioClassification",
-            checkpoint="optimum/hubert-base-superb-ks",
-        )
-    )
-    def forward(
-        self,
-        input_values: Optional[Union[torch.Tensor, np.ndarray]] = None,
-        attention_mask: Optional[Union[torch.Tensor, np.ndarray]] = None,
-        **kwargs,
-    ):
-        self.compile()
-
-        use_torch = isinstance(input_values, torch.Tensor)
-        if use_torch:
-            input_values = input_values.cpu().detach().numpy()
-
-        inputs = [input_values]
-
-        outputs = self.engine(inputs)
-        logits = torch.from_numpy(outputs[0]) if use_torch else outputs[0]
-
-        # converts output to namedtuple for pipelines post-processing
-        return SequenceClassifierOutput(logits=logits)
-
-
-MASKEDLM_EXAMPLE = r"""
-    Example of feature extraction:
-    ```python
-    >>> from transformers import {processor_class}
-    >>> from optimum.onnxruntime import {model_class}
-    >>> import torch
-    >>> tokenizer = {processor_class}.from_pretrained("{checkpoint}")
-    >>> model = {model_class}.from_pretrained("{checkpoint}")
-    >>> inputs = tokenizer("The capital of France is [MASK].", return_tensors="np")
-    >>> outputs = model(**inputs)
-    >>> logits = outputs.logits
-    >>> list(logits.shape)
-    [1, 8, 28996]
-    ```
-    Example using `transformers.pipeline`:
-    ```python
-    >>> from transformers import {processor_class}, pipeline
-    >>> from optimum.onnxruntime import {model_class}
-    >>> tokenizer = {processor_class}.from_pretrained("{checkpoint}")
-    >>> model = {model_class}.from_pretrained("{checkpoint}")
-    >>> fill_masker = pipeline("fill-mask", model=model, tokenizer=tokenizer)
-    >>> text = "The capital of France is [MASK]."
-    >>> pr
-    ```
-"""
-
-
-@add_start_docstrings(
-    """
-    DeepSparse Model for MaskedLM
-    """,
-    MODEL_START_DOCSTRING,
-)
-class DeepSparseModelForMaskedLM(DeepSparseModel):
-    auto_model_class = AutoModelForMaskedLM
-
-    @add_start_docstrings_to_model_forward(
-        TEXT_INPUTS_DOCSTRING.format("batch_size, sequence_length")
-        + MASKEDLM_EXAMPLE.format(
-            processor_class=_TOKENIZER_FOR_DOC,
-            model_class="DeepSparseModelForMaskedLM",
-            checkpoint="optimum/bert-base-uncased-for-fill-mask",
-        )
-    )
-    def forward(
-        self,
-        input_ids: Optional[Union[torch.Tensor, np.ndarray]] = None,
-        attention_mask: Optional[Union[torch.Tensor, np.ndarray]] = None,
-        token_type_ids: Optional[Union[torch.Tensor, np.ndarray]] = None,
-        **kwargs,
-    ):
-        self.compile()
-
-        use_torch = isinstance(input_ids, torch.Tensor)
-        if use_torch:
-            input_ids = input_ids.cpu().detach().numpy()
-            attention_mask = attention_mask.cpu().detach().numpy()
-            if token_type_ids is not None:
-                token_type_ids = token_type_ids.cpu().detach().numpy()
-
-        inputs = [input_ids, attention_mask]
-        if token_type_ids is not None:
-            inputs.append(token_type_ids)
-
-        outputs = self.engine(inputs)
-        logits = torch.from_numpy(outputs[0]) if use_torch else outputs[0]
-
-        # converts output to namedtuple for pipelines post-processing
-        return MaskedLMOutput(logits=logits)
-
-
-MULTIPLE_CHOICE_EXAMPLE = r"""
-    Example of mutliple choice:
-
-    ```python
-    >>> from transformers import {processor_class}
-    >>> from optimum.onnxruntime import {model_class}
-
-    >>> tokenizer = {processor_class}.from_pretrained("{checkpoint}")
-    >>> model = {model_class}.from_pretrained("{checkpoint}", export=True)
-
-    >>> num_choices = 4
-    >>> first_sentence = ["Members of the procession walk down the street holding small horn brass instruments."] * num_choices
-    >>> second_sentence = [
-    ...     "A drum line passes by walking down the street playing their instruments.",
-    ...     "A drum line has heard approaching the city.",
-    ...     "A drum line arrives and they're outside dancing and asleep.",
-    ...     "A drum line turns the lead singer watches the performance."
-    ... ]
-    >>> inputs = tokenizer(first_sentence, second_sentence, truncation=True, padding=True)
-
-    # Unflatten the inputs values expanding it to the shape [batch_size, num_choices, seq_length]
-    >>> for k, v in inputs.items():
-    ...     inputs[k] = [v[i: i + num_choices] for i in range(0, len(v), num_choices)]
-    >>> inputs = dict(inputs.convert_to_tensors(tensor_type="pt"))
-    >>> outputs = model(**inputs)
-    >>> logits = outputs.logits
-    ```
-"""
-
-
-@add_start_docstrings(
-    """
-    DeepSparse Model with a multiple choice classification head on top (a linear layer on top of the pooled output and a
-    softmax) e.g. for RocStories/SWAG tasks.
-    """,
-    MODEL_START_DOCSTRING,
-)
-class DeepSparseModelForMultipleChoice(DeepSparseModel):
-    auto_model_class = AutoModelForMultipleChoice
-
-    @add_start_docstrings_to_model_forward(
-        TEXT_INPUTS_DOCSTRING.format("batch_size, sequence_length")
-        + MULTIPLE_CHOICE_EXAMPLE.format(
-            processor_class=_TOKENIZER_FOR_DOC,
-            model_class="DeepSparseModelForMultipleChoice",
-            checkpoint="ehdwns1516/bert-base-uncased_SWAG",
-=======
     DeepSparse Model with a SemanticSegmenterOutput for semantic segmentation tasks.
     """,
     MODEL_START_DOCSTRING,
@@ -491,121 +317,15 @@
             processor_class=_FEATURE_EXTRACTOR_FOR_DOC,
             model_class="DeepSparseModelForSemanticSegmentation",
             checkpoint="nvidia/segformer-b0-finetuned-ade-512-512",
->>>>>>> e2e8e4c5
         )
     )
     def forward(
         self,
-<<<<<<< HEAD
-        input_ids: Optional[Union[torch.Tensor, np.ndarray]] = None,
-        attention_mask: Optional[Union[torch.Tensor, np.ndarray]] = None,
-        token_type_ids: Optional[Union[torch.Tensor, np.ndarray]] = None,
-=======
         pixel_values: Union[torch.Tensor, np.ndarray],
->>>>>>> e2e8e4c5
         **kwargs,
     ):
         self.compile()
 
-<<<<<<< HEAD
-        use_torch = isinstance(input_ids, torch.Tensor)
-        if use_torch:
-            input_ids = input_ids.cpu().detach().numpy()
-            attention_mask = attention_mask.cpu().detach().numpy()
-            if token_type_ids is not None:
-                token_type_ids = token_type_ids.cpu().detach().numpy()
-
-        inputs = [input_ids, attention_mask]
-        if token_type_ids is not None:
-            inputs.append(token_type_ids)
-
-        outputs = self.engine(inputs)
-        logits = torch.from_numpy(outputs[0]) if use_torch else outputs[0]
-
-        # converts output to namedtuple for pipelines post-processing
-        return MultipleChoiceModelOutput(logits=logits)
-
-
-FEATURE_EXTRACTION_EXAMPLE = r"""
-    Example of feature extraction with DeepSparse:
-
-    ```python
-    >>> from transformers import {processor_class}
-    >>> from optimum.onnxruntime import {model_class}
-    >>> import torch
-
-    >>> tokenizer = {processor_class}.from_pretrained("{checkpoint}")
-    >>> model = {model_class}.from_pretrained("{checkpoint}")
-
-    >>> inputs = tokenizer("My name is Philipp and I live in Germany.", return_tensors="np")
-
-    >>> outputs = model(**inputs)
-    >>> last_hidden_state = outputs.last_hidden_state
-    >>> list(last_hidden_state.shape)
-    [1, 12, 384]
-    ```
-
-    Example using `transformers.pipeline`:
-
-    ```python
-    >>> from transformers import {processor_class}, pipeline
-    >>> from optimum.onnxruntime import {model_class}
-
-    >>> tokenizer = {processor_class}.from_pretrained("{checkpoint}")
-    >>> model = {model_class}.from_pretrained("{checkpoint}")
-    >>> onnx_extractor = pipeline("feature-extraction", model=model, tokenizer=tokenizer)
-
-    >>> text = "My name is Philipp and I live in Germany."
-    >>> pred = onnx_extractor(text)
-    ```
-"""
-
-
-@add_start_docstrings(
-    """
-    DeepSparse Model with BaseModelOutput for feature-extraction tasks.
-    """,
-    MODEL_START_DOCSTRING,
-)
-class DeepSparseModelForFeatureExtraction(DeepSparseModel):
-    @add_start_docstrings_to_model_forward(
-        TEXT_INPUTS_DOCSTRING.format("batch_size, sequence_length")
-        + FEATURE_EXTRACTION_EXAMPLE.format(
-            processor_class=_TOKENIZER_FOR_DOC,
-            model_class="DeepSparseModelForFeatureExtraction",
-            checkpoint="optimum/all-MiniLM-L6-v2",
-        )
-    )
-    def forward(
-        self,
-        input_ids: Optional[Union[torch.Tensor, np.ndarray]] = None,
-        attention_mask: Optional[Union[torch.Tensor, np.ndarray]] = None,
-        token_type_ids: Optional[Union[torch.Tensor, np.ndarray]] = None,
-        **kwargs,
-    ):
-        self.compile()
-
-        use_torch = isinstance(input_ids, torch.Tensor)
-        if use_torch:
-            input_ids = input_ids.cpu().detach().numpy()
-            if attention_mask is None:
-                attention_mask = np.ones_like(input_ids)
-            else:
-                attention_mask = attention_mask.cpu().detach().numpy()
-
-            if token_type_ids is not None:
-                token_type_ids = token_type_ids.cpu().detach().numpy()
-
-        inputs = [input_ids, attention_mask]
-        if token_type_ids is not None:
-            inputs.append(token_type_ids)
-
-        outputs = self.engine(inputs)
-        last_hidden_state = torch.from_numpy(outputs[0]) if use_torch else outputs[0]
-
-        # converts output to namedtuple for pipelines post-processing
-        return BaseModelOutput(last_hidden_state=last_hidden_state)
-=======
         use_torch = isinstance(pixel_values, torch.Tensor)
         if use_torch:
             pixel_values = pixel_values.cpu().detach().numpy()
@@ -614,5 +334,4 @@
         logits = torch.from_numpy(outputs[0]) if use_torch else outputs[0]
 
         # converts output to namedtuple for pipelines post-processing
-        return SemanticSegmenterOutput(logits=logits)
->>>>>>> e2e8e4c5
+        return SemanticSegmenterOutput(logits=logits)